--- conflicted
+++ resolved
@@ -11,12 +11,9 @@
 Polyhedra = "67491407-f73d-577b-9b50-8179a7c68029"
 
 [compat]
-<<<<<<< HEAD
 Distributions = "0.25"
-=======
 Statistics = "1"
 LazySets = "2"
->>>>>>> 1e406afb
 julia = "1"
 
 [extras]
