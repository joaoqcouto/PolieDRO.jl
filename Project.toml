name = "PolieDRO"
uuid = "a5ec741e-627a-458e-b41c-c365a8106a65"
authors = ["João Couto"]
version = "1.0.0-DEV"

[deps]
Distributions = "31c24e10-a181-5473-b8eb-7969acd0382f"
JuMP = "4076af6c-e467-56ae-b986-b466b2749572"
LazySets = "b4f0291d-fe17-52bc-9479-3d1a343d9043"
LinearAlgebra = "37e2e46d-f89d-539d-b4ee-838fcccc9c8e"
Polyhedra = "67491407-f73d-577b-9b50-8179a7c68029"

[compat]
<<<<<<< HEAD
Polyhedra = "0.7"
=======
Distributions = "0.25"
Statistics = "1"
LazySets = "2"
>>>>>>> 35308537
julia = "1"

[extras]
CategoricalArrays = "324d7699-5711-5eae-9e2f-1d82baa6b597"
DataFrames = "a93c6f00-e57d-5684-b7b6-d8193f3e46c0"
HiGHS = "87dc4568-4c63-4d18-b0c0-bb2238e4078b"
Ipopt = "b6b21f68-93f8-5de0-b562-5493be1d77c9"
MLJ = "add582a8-e3ab-11e8-2d5e-e98b27df1bc7"
MLJLIBSVMInterface = "61c7150f-6c77-4bb1-949c-13197eac2a52"
MLJLinearModels = "6ee0df7b-362f-4a72-a706-9e79364fb692"
Statistics = "10745b16-79ce-11e8-11f9-7d13ad32a3b2"
Test = "8dfed614-e22c-5e08-85e1-65c5234f0b40"
UCIData = "2dacb708-9dd8-11e9-1001-07df1c52a9e4"

[targets]
test = ["CategoricalArrays", "DataFrames", "HiGHS", "Ipopt", "MLJ", "MLJLIBSVMInterface", "MLJLinearModels", "Statistics", "Test", "UCIData"]<|MERGE_RESOLUTION|>--- conflicted
+++ resolved
@@ -11,13 +11,10 @@
 Polyhedra = "67491407-f73d-577b-9b50-8179a7c68029"
 
 [compat]
-<<<<<<< HEAD
 Polyhedra = "0.7"
-=======
 Distributions = "0.25"
 Statistics = "1"
 LazySets = "2"
->>>>>>> 35308537
 julia = "1"
 
 [extras]
